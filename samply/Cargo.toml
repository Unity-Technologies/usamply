--- conflicted
+++ resolved
@@ -50,12 +50,9 @@
 env_logger = "0.11.3"
 cfg-if = "1.0.0"
 fs4 = "0.8.3"
-<<<<<<< HEAD
-eventpipe = { version = "0.1", path = "../eventpipe-rs" }
-=======
 humantime = "2.1.0"
 shlex = "1.3.0"
->>>>>>> 74caef2b
+eventpipe = { version = "0.1", path = "../eventpipe-rs" }
 
 [target.'cfg(any(target_os = "android", target_os = "macos", target_os = "linux"))'.dependencies]
 
