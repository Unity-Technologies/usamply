--- conflicted
+++ resolved
@@ -1,13 +1,7 @@
 use std::collections::hash_map::Entry;
 use std::collections::HashMap;
 use std::fs::File;
-<<<<<<< HEAD
-use std::io::BufWriter;
-use std::path::PathBuf;
-use std::process::{ExitStatus, Stdio};
-=======
 use std::process::ExitStatus;
->>>>>>> 74caef2b
 use std::thread;
 use std::time::Duration;
 
@@ -44,8 +38,7 @@
             eprintln!("You can only profile processes which you launch via samply, or attach to via --pid.");
             std::process::exit(1)
         }
-<<<<<<< HEAD
-        RecordingMode::Pid(pid) => {
+        RecordingMode::Pid(pid: u32) => {
             profile_name = format!("pid {pid}");
 
             if profile_creation_props.coreclr.any_enabled() {
@@ -75,9 +68,6 @@
                 Box::new(ExistingProcessRunner::new(pid, &mut task_accepter))
             }
         }
-=======
-        RecordingMode::Pid(pid) => Box::new(ExistingProcessRunner::new(pid, &mut task_accepter)),
->>>>>>> 74caef2b
         RecordingMode::Launch(process_launch_props) => {
             let ProcessLaunchProps {
                 mut env_vars,
@@ -91,10 +81,9 @@
                 // If we set it, we'll also set unlink_aux_files=true to avoid leaving files
                 // behind in the temp directory. But if it's set manually, assume the user
                 // knows what they're doing and will specify the arg as needed.
-<<<<<<< HEAD
                 //if !env_vars.iter().any(|p| p.0 == "DOTNET_PerfMapEnabled") {
                 //    env_vars.push(("DOTNET_PerfMapEnabled".into(), "3".into()));
-                //    unlink_aux_files = true;
+                //    profile_creation_props.unlink_aux_files = true;
                 //}
 
                 let coreclr_props = CoreClrProviderProps {
@@ -116,11 +105,6 @@
                 add_env_var("DOTNET_EventPipeConfig", &provider_args.join(","));
                 if profile_creation_props.coreclr.event_stacks {
                     add_env_var("DOTNET_EventPipeEnableStackwalk", "1");
-=======
-                if !env_vars.iter().any(|p| p.0 == "DOTNET_PerfMapEnabled") {
-                    env_vars.push(("DOTNET_PerfMapEnabled".into(), "3".into()));
-                    profile_creation_props.unlink_aux_files = true;
->>>>>>> 74caef2b
                 }
             }
 
