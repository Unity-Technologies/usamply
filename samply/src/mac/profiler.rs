use std::collections::hash_map::Entry;
use std::collections::HashMap;
use std::fs::File;
use std::process::ExitStatus;
use std::thread;
use std::time::Duration;

use crossbeam_channel::unbounded;

use super::error::SamplingError;
use super::process_launcher::{
    ExistingProcessRunner, MachError, ReceivedStuff, RootTaskRunner, TaskAccepter, TaskLauncher,
};
use super::sampler::{ProcessSpecificPath, Sampler, TaskInit, TaskInitOrShutdown};
use super::time::get_monotonic_timestamp;
use crate::server::{start_server_main, ServerProps};
use crate::shared::recording_props::{
    ProcessLaunchProps, ProfileCreationProps, RecordingMode, RecordingProps,
};
use crate::shared::save_profile::save_profile_to_file;
use crate::shared::symbol_props::SymbolProps;

pub fn start_recording(
    recording_mode: RecordingMode,
    recording_props: RecordingProps,
    mut profile_creation_props: ProfileCreationProps,
    symbol_props: SymbolProps,
    server_props: Option<ServerProps>,
) -> Result<ExitStatus, MachError> {
    let output_file = recording_props.output_file.clone();

    let mut task_accepter = TaskAccepter::new()?;

    let mut root_task_runner: Box<dyn RootTaskRunner> = match recording_mode {
        RecordingMode::All => {
            eprintln!("Error: Profiling all processes is not supported on macOS.");
            eprintln!("You can only profile processes which you launch via samply, or attach to via --pid.");
            std::process::exit(1)
        }
        RecordingMode::Pid(pid) => Box::new(ExistingProcessRunner::new(pid, &mut task_accepter)),
        RecordingMode::Launch(process_launch_props) => {
            let ProcessLaunchProps {
                mut env_vars,
                command_name,
                args,
                iteration_count,
            } = process_launch_props;

<<<<<<< HEAD
            if profile_creation_props.coreclr.any_enabled() {
=======
            let task_launcher = if profile_creation_props.coreclr.any_enabled() {
>>>>>>> 14614b74
                // We need to set DOTNET_PerfMapEnabled=3 in the environment if it's not already set.
                // If we set it, we'll also set unlink_aux_files=true to avoid leaving files
                // behind in the temp directory. But if it's set manually, assume the user
                // knows what they're doing and will specify the arg as needed.
                if !env_vars.iter().any(|p| p.0 == "DOTNET_PerfMapEnabled") {
                    env_vars.push(("DOTNET_PerfMapEnabled".into(), "3".into()));
                    profile_creation_props.unlink_aux_files = true;
                }

                // To be filled in with new launching code in future PR

                TaskLauncher::new(
                    &command_name,
                    &args,
                    iteration_count,
                    &env_vars,
                    task_accepter.extra_env_vars(),
                )?
            } else {
                TaskLauncher::new(
                    &command_name,
                    &args,
                    iteration_count,
                    &env_vars,
                    task_accepter.extra_env_vars(),
                )?
            };

            Box::new(task_launcher)
        }
    };

    let unstable_presymbolicate = profile_creation_props.unstable_presymbolicate;

    let (task_sender, task_receiver) = unbounded();

    let sampler_thread = thread::spawn(move || {
        let sampler = Sampler::new(task_receiver, recording_props, profile_creation_props);
        sampler.run()
    });

    let (accepter_sender, accepter_receiver) = unbounded();
    let accepter_thread = thread::spawn(move || {
        // Loop while accepting messages from the spawned process tree.

        // A map of pids to channel senders, to notify existing tasks of Jitdump
        // paths. Having the mapping here lets us deliver the path to the right
        // task even in cases where a process execs into a new task with the same pid.
        let mut path_senders_per_pid = HashMap::new();

        loop {
            if let Ok(()) = accepter_receiver.try_recv() {
                task_sender.send(TaskInitOrShutdown::Shutdown).ok();
                break;
            }
            let timeout = Duration::from_secs_f64(1.0);
            match task_accepter.next_message(timeout) {
                Ok(ReceivedStuff::AcceptedTask(accepted_task)) => {
                    let pid = accepted_task.get_id();
                    let (path_sender, path_receiver) = unbounded();
                    let send_result = task_sender.send(TaskInitOrShutdown::TaskInit(TaskInit {
                        start_time_mono: get_monotonic_timestamp(),
                        task: accepted_task.task(),
                        pid,
                        path_receiver,
                    }));
                    path_senders_per_pid.insert(pid, path_sender);
                    if send_result.is_err() {
                        // The sampler has already shut down. This task arrived too late.
                    }
                    accepted_task.start_execution();
                }
                Ok(ReceivedStuff::JitdumpPath(pid, path)) => {
                    match path_senders_per_pid.entry(pid) {
                        Entry::Occupied(mut entry) => {
                            let send_result =
                                entry.get_mut().send(ProcessSpecificPath::Jitdump(path));
                            if send_result.is_err() {
                                // The task is probably already dead. The path arrived too late.
                                entry.remove();
                            }
                        }
                        Entry::Vacant(_entry) => {
                            eprintln!(
                                "Received a Jitdump path for pid {pid} which I don't have a task for."
                            );
                        }
                    }
                }
                Ok(ReceivedStuff::MarkerFilePath(pid, path)) => {
                    match path_senders_per_pid.entry(pid) {
                        Entry::Occupied(mut entry) => {
                            let send_result =
                                entry.get_mut().send(ProcessSpecificPath::MarkerFile(path));
                            if send_result.is_err() {
                                // The task is probably already dead. The path arrived too late.
                                entry.remove();
                            }
                        }
                        Entry::Vacant(_entry) => {
                            eprintln!(
                                "Received a marker file path for pid {pid} which I don't have a task for."
                            );
                        }
                    }
                }
                Ok(ReceivedStuff::DotnetTracePath(pid, path)) => {
                    match path_senders_per_pid.entry(pid) {
                        Entry::Occupied(mut entry) => {
                            let send_result =
                                entry.get_mut().send(ProcessSpecificPath::DotnetTrace(path));
                            if send_result.is_err() {
                                // The task is probably already dead. The path arrived too late.
                                entry.remove();
                            }
                        }
                        Entry::Vacant(_entry) => {
                            eprintln!(
                                "Received a marker file path for pid {pid} which I don't have a task for."
                            );
                        }
                    }
                }
                Err(MachError::RcvTimedOut) => {
                    // TODO: give status back via task_sender
                }
                Err(err) => {
                    eprintln!("Encountered error while waiting for task port: {err:?}");
                }
            }
        }
    });

    // Run the root task: either launch or attach to existing pid
    let exit_status = root_task_runner.run_root_task()?;

    accepter_sender
        .send(())
        .expect("couldn't tell accepter thread to stop");
    accepter_thread
        .join()
        .expect("couldn't join accepter thread");

    // Wait for the sampler to stop. It will run until all accepted tasks have terminated,
    // or until the time limit has elapsed.
    let profile_result = sampler_thread.join().expect("couldn't join sampler thread");

    let profile = match profile_result {
        Ok(profile) => profile,
        Err(SamplingError::CouldNotObtainRootTask) => {
            eprintln!("Profiling failed: Could not obtain the root task.");
            eprintln!();
            eprintln!("On macOS, samply cannot profile system commands, such as the sleep command or system python. This is because system executables are signed in such a way that they block the DYLD_INSERT_LIBRARIES environment variable, which subverts samply's attempt to siphon out the mach task port of the process.");
            eprintln!();
            eprintln!("Suggested remedy: You can profile any binaries that you've compiled yourself, or which are unsigned or locally-signed, such as anything installed by cargo install or by Homebrew.");
            std::process::exit(1)
        }
        Err(e) => {
            eprintln!("An error occurred during profiling: {e}");
            std::process::exit(1)
        }
    };

    save_profile_to_file(&profile, &output_file).expect("Couldn't write JSON");

    if unstable_presymbolicate {
        crate::shared::symbol_precog::presymbolicate(
            &profile,
            &output_file.with_extension("syms.json"),
        );
    }

    if let Some(server_props) = server_props {
        let libinfo_map = crate::profile_json_preparse::parse_libinfo_map_from_profile_file(
            File::open(&output_file).expect("Couldn't open file we just wrote"),
            &output_file,
        )
        .expect("Couldn't parse libinfo map from profile file");

        start_server_main(&output_file, server_props, symbol_props, libinfo_map);
    }

    Ok(exit_status)
}<|MERGE_RESOLUTION|>--- conflicted
+++ resolved
@@ -46,11 +46,7 @@
                 iteration_count,
             } = process_launch_props;
 
-<<<<<<< HEAD
-            if profile_creation_props.coreclr.any_enabled() {
-=======
             let task_launcher = if profile_creation_props.coreclr.any_enabled() {
->>>>>>> 14614b74
                 // We need to set DOTNET_PerfMapEnabled=3 in the environment if it's not already set.
                 // If we set it, we'll also set unlink_aux_files=true to avoid leaving files
                 // behind in the temp directory. But if it's set manually, assume the user
