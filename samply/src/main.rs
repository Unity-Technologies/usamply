--- conflicted
+++ resolved
@@ -273,14 +273,11 @@
     /// in the profile.json, instead of a sidecar file.)
     #[arg(long)]
     unstable_presymbolicate: bool,
-<<<<<<< HEAD
-=======
 
     /// Emit markers for any unknown ETW events that are encountered.
     #[cfg(target_os = "windows")]
     #[arg(long)]
     unknown_event_markers: bool,
->>>>>>> ad20068a
 }
 
 #[derive(Debug, Args)]
@@ -421,14 +418,11 @@
             create_per_cpu_threads: self.profile_creation_args.per_cpu_threads,
             override_arch: self.override_arch.clone(),
             unstable_presymbolicate: self.profile_creation_args.unstable_presymbolicate,
-<<<<<<< HEAD
-=======
             coreclr: to_coreclr_profile_props(&self.coreclr),
             #[cfg(target_os = "windows")]
             unknown_event_markers: self.profile_creation_args.unknown_event_markers,
             #[cfg(not(target_os = "windows"))]
             unknown_event_markers: false,
->>>>>>> ad20068a
         }
     }
 
@@ -533,14 +527,11 @@
             create_per_cpu_threads: self.profile_creation_args.per_cpu_threads,
             override_arch: None,
             unstable_presymbolicate: self.profile_creation_args.unstable_presymbolicate,
-<<<<<<< HEAD
-=======
             coreclr: to_coreclr_profile_props(&self.coreclr),
             #[cfg(target_os = "windows")]
             unknown_event_markers: self.profile_creation_args.unknown_event_markers,
             #[cfg(not(target_os = "windows"))]
             unknown_event_markers: false,
->>>>>>> ad20068a
         }
     }
 }
