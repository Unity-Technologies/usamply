--- conflicted
+++ resolved
@@ -150,20 +150,8 @@
     };
     etw_gecko::process_etl_files(&mut context, &kernel_output_file, &extra_etls);
 
-<<<<<<< HEAD
-    if !recording_props.keep_etl {
-        std::fs::remove_file(&merged_etl).unwrap_or_else(|_| {
-            panic!(
-                "Failed to delete ETL file {:?}",
-                merged_etl.to_str().unwrap()
-            )
-        });
-    } else {
-        eprintln!("ETL path: {:?}", merged_etl);
-=======
     if let Some(win_version) = winver::WindowsVersion::detect() {
         context.set_os_name(&format!("Windows {win_version}"))
->>>>>>> 987db3ca
     }
 
     let profile = context.finish();
