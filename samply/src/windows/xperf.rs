--- conflicted
+++ resolved
@@ -3,24 +3,15 @@
 
 use super::elevated_helper::ElevatedRecordingProps;
 
-<<<<<<< HEAD
-use crate::shared::recording_props::{RecordingMode, RecordingProps};
-=======
 const XPERF_NOT_FOUND_ERROR_MSG: &str = "\
 Could not find an xperf installation.\n\
 Please install the Windows Performance Toolkit: https://learn.microsoft.com/en-us/windows-hardware/test/wpt/
 (Download the ADK from https://go.microsoft.com/fwlink/?linkid=2243390 and uncheck everything
 except \"Windows Performance Toolkit\" during the installation.)";
->>>>>>> 172954ed
 
 pub struct Xperf {
     state: XperfState,
-<<<<<<< HEAD
-    recording_props: RecordingProps,
-    recording_mode: RecordingMode,
-=======
     xperf_path: Option<PathBuf>,
->>>>>>> 172954ed
 }
 
 enum XperfState {
@@ -30,25 +21,11 @@
 }
 
 impl Xperf {
-<<<<<<< HEAD
-    pub fn new(
-        recording_props: RecordingProps,
-        recording_mode: RecordingMode,
-    ) -> Result<Self, which::Error> {
-        let xperf_path = which::which("xperf")?;
-        Ok(Self {
-            xperf_path,
-            state: XperfState::Stopped,
-            recording_props,
-            recording_mode,
-        })
-=======
     pub fn new() -> Self {
         Self {
             state: XperfState::Stopped,
             xperf_path: None,
         }
->>>>>>> 172954ed
     }
 
     pub fn is_running(&self) -> bool {
@@ -80,19 +57,8 @@
         // with "+" in between.
         let mut user_providers = vec![];
 
-<<<<<<< HEAD
-        user_providers.append(&mut super::coreclr::coreclr_xperf_args(
-            &self.recording_props,
-            &self.recording_mode,
-        ));
-
-        user_providers.append(&mut super::gfx::gfx_xperf_args(
-            &self.recording_props,
-            &self.recording_mode,
-        ));
-=======
         user_providers.append(&mut super::coreclr::coreclr_xperf_args(props));
->>>>>>> 172954ed
+        user_providers.append(&mut super::gfx::gfx_xperf_args(props));
 
         let xperf_path = self.get_xperf_path()?;
         // start xperf.exe, logging to the same location as the output file, just with a .etl
