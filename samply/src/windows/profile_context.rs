--- conflicted
+++ resolved
@@ -1,12 +1,7 @@
-<<<<<<< HEAD
-use std::collections::{HashMap, VecDeque};
+use std::collections::{BTreeMap, HashMap, VecDeque};
 use std::path::{Path, PathBuf};
 use std::str::FromStr;
 use std::sync::Arc;
-=======
-use std::collections::{BTreeMap, HashMap, VecDeque};
-use std::path::Path;
->>>>>>> 987db3ca
 
 use debugid::DebugId;
 use fxprof_processed_profile::{
@@ -505,13 +500,8 @@
     /// Only include main threads.
     main_thread_only: bool,
 
-<<<<<<< HEAD
-    tstart_ns: Option<u64>,
-    tstop_ns: Option<u64>,
-=======
     // Time range from the timestamp origin
     time_range: Option<(Timestamp, Timestamp)>,
->>>>>>> 987db3ca
 }
 
 impl ProfileContext {
@@ -536,10 +526,6 @@
             None
         };
         let main_thread_only = profile_creation_props.main_thread_only;
-<<<<<<< HEAD
-        let tstart_ns = profile_creation_props.tstart.map(|t| t as u64 * 10_000_000);
-        let tstop_ns = profile_creation_props.tstop.map(|t| t as u64 * 10_000_000);
-=======
         let time_range = profile_creation_props.time_range.map(|(start, end)| {
             (
                 Timestamp::from_nanos_since_reference(start.as_nanos() as u64),
@@ -564,7 +550,6 @@
             &mut profile,
             allow_jit_function_recycling,
         );
->>>>>>> 987db3ca
 
         Self {
             profile,
@@ -597,12 +582,7 @@
             },
             event_timestamps_are_qpc: false,
             main_thread_only,
-<<<<<<< HEAD
-            tstart_ns,
-            tstop_ns,
-=======
             time_range,
->>>>>>> 987db3ca
         }
     }
 
@@ -753,23 +733,14 @@
         pid: u32,
         parent_pid: u32,
         image_file_name: String,
-<<<<<<< HEAD
-        command_line: Option<String>,
-=======
         cmdline: String,
->>>>>>> 987db3ca
     ) {
         if !self.is_interesting_process(pid, Some(parent_pid), Some(&image_file_name)) {
             return;
         }
 
         let timestamp = self.timestamp_converter.convert_time(timestamp_raw);
-<<<<<<< HEAD
-        let name =
-            self.name_for_process(&image_file_name, command_line.as_ref().map(String::as_str));
-=======
         let name = self.make_process_name(&image_file_name, &cmdline);
->>>>>>> 987db3ca
         let process_handle = self.profile.add_process(&name, pid, timestamp);
         let main_thread_handle = self
             .profile
@@ -803,11 +774,7 @@
         pid: u32,
         parent_pid: u32,
         image_file_name: String,
-<<<<<<< HEAD
-        command_line: Option<String>,
-=======
         cmdline: String,
->>>>>>> 987db3ca
     ) {
         self.processes.notify_process_created(pid, timestamp_raw);
 
@@ -823,21 +790,8 @@
             .as_mut()
             .and_then(|pr| pr.recycle_by_name(&name));
 
-<<<<<<< HEAD
-        let name =
-            self.name_for_process(&image_file_name, command_line.as_ref().map(String::as_str));
-        if let Some(process_recycler) = self.process_recycler.as_mut() {
-            if let Some(ProcessRecyclingData {
-                process_handle,
-                main_thread_recycling_data,
-                thread_recycler,
-                jit_function_recycler,
-            }) = process_recycler.recycle_by_name(&name)
-            {
-=======
         let (process_handle, main_thread_handle, main_thread_label_frame) =
             if let Some(recycling_data) = &recycling_data {
->>>>>>> 987db3ca
                 log::info!("Found old process for pid {} and name {}", pid, name);
                 let (main_thread_handle, main_thread_label_frame) =
                     recycling_data.main_thread_recycling_data.clone();
@@ -1882,69 +1836,6 @@
         //println!("unhandled {}", s.name())
     }
 
-<<<<<<< HEAD
-    // Given an image file and an optional command line, try to pull out an informative process name.
-    // The command line is expected to contain the actual command as the first argument. (e.g. if the
-    // image is "C:\...\dotnet.exe", the command line should contain "dotnet.exe myapp.dll").
-    fn name_for_process(&self, image_file_name: &str, command_line: Option<&str>) -> String {
-        let image_path_str = self.map_device_path(image_file_name);
-        let Some(command_line) = command_line else {
-            return image_path_str;
-        };
-        let Ok(image_path) = PathBuf::from_str(&image_path_str) else {
-            return image_path_str;
-        };
-        let Some(file_name) = image_path.file_name().map(|s| s.to_string_lossy()) else {
-            return image_path_str;
-        };
-
-        // Super hacky command line parsing; split at spaces, remove any surrounding quotes.
-        // Will break if paths have embedded spaces.
-        let parts = command_line
-            .split(' ')
-            .map(|s| s.trim_matches(|c| c == '"' || c == '\''));
-
-        if file_name == "dotnet.exe" {
-            //eprintln!("dotnet.exe: {}", command_line);
-            if let Some(dotnet_dll) = parts
-                .skip(1)
-                .filter(|&s| {
-                    let lc = s.to_ascii_lowercase();
-                    lc.ends_with(".dll") || lc.ends_with(".exe")
-                })
-                .nth(0)
-            {
-                if let Ok(dotnet_dll_path) = PathBuf::from_str(&dotnet_dll) {
-                    return format!(
-                        "{} (.NET)",
-                        dotnet_dll_path.file_name().unwrap().to_string_lossy()
-                    );
-                }
-            }
-        } else if file_name == "cmd.exe" {
-            //eprintln!("cmd.exe: {}", command_line);
-            if let Some(cmd_name) = parts
-                .filter(|&s| !s.starts_with('/') && !s.starts_with('-'))
-                .nth(0)
-            {
-                return format!("{} (cmd)", cmd_name);
-            }
-        }
-
-        // Fall back to the image file name
-        image_path_str
-    }
-
-    pub fn is_in_time_range(&self, ts_raw: u64) -> bool {
-        let ts = ts_raw - self.timestamp_converter.reference_raw;
-        if self.tstart_ns.is_some() && ts < self.tstart_ns.unwrap() {
-            return false;
-        }
-        if self.tstop_ns.is_some() && ts > self.tstop_ns.unwrap() {
-            return false;
-        }
-        true
-=======
     pub fn is_in_time_range(&self, ts_raw: u64) -> bool {
         let Some((tstart, tstop)) = self.time_range else {
             return true;
@@ -1956,7 +1847,6 @@
 
     pub fn set_os_name(&mut self, os_name: &str) {
         self.profile.set_os_name(os_name);
->>>>>>> 987db3ca
     }
 
     pub fn finish(mut self) -> Profile {
