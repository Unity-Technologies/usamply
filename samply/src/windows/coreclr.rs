#![allow(unused)]
#![allow(clippy::wildcard_in_or_patterns)]
use std::{
    collections::{hash_map::Entry, HashMap, HashSet, VecDeque},
    convert::TryInto,
    fs::File,
    io::BufWriter,
    path::Path,
    sync::Arc,
    time::{Duration, Instant, SystemTime},
};

use bitflags::bitflags;
use debugid::DebugId;
use fxprof_processed_profile::*;
use serde_json::{json, to_writer, Value};
use uuid::Uuid;

use crate::shared::jit_category_manager::JitCategoryManager;
use crate::shared::lib_mappings::LibMappingInfo;
use crate::shared::lib_mappings::{LibMappingAdd, LibMappingOp, LibMappingOpQueue};
use crate::shared::process_sample_data::{MarkerSpanOnThread, ProcessSampleData, SimpleMarker};
use crate::shared::recording_props::RecordingProps;
use crate::shared::types::{StackFrame, StackMode};
use crate::shared::unresolved_samples::SampleOrMarker;
use crate::shared::{
    context_switch::{ContextSwitchHandler, OffCpuSampleGroup, ThreadContextSwitchData},
    recording_props::{ProcessLaunchProps, RecordingMode},
};
use crate::shared::{
    jit_function_add_marker::JitFunctionAddMarker, marker_file::get_markers,
    process_sample_data::UserTimingMarker, timestamp_converter::TimestampConverter,
};

use etw_reader::{self, etw_types::EventRecord, schema::TypedEvent};
use etw_reader::{
    event_properties_to_string, open_trace,
    parser::{Address, Parser, TryParse},
    print_property,
    schema::SchemaLocator,
    write_property, GUID,
};

use crate::windows::profile_context::{KnownCategory, ProfileContext};

use super::elevated_helper::ElevatedRecordingProps;

struct SavedMarkerInfo {
    start: Timestamp,
    name: String,
    description: String,
}

pub struct CoreClrContext {
    last_marker_on_thread: HashMap<ThreadHandle, MarkerHandle>,
    gc_markers_on_thread: HashMap<ThreadHandle, HashMap<&'static str, SavedMarkerInfo>>,
}

impl CoreClrContext {
    pub fn new() -> Self {
        Self {
            last_marker_on_thread: HashMap::new(),
            gc_markers_on_thread: HashMap::new(),
        }
    }

    fn remove_last_event_for_thread(&mut self, thread: ThreadHandle) -> Option<MarkerHandle> {
        self.last_marker_on_thread.remove(&thread)
    }

    fn set_last_event_for_thread(&mut self, thread: ThreadHandle, marker: MarkerHandle) {
        self.last_marker_on_thread.insert(thread, marker);
    }

    fn save_gc_marker(
        &mut self,
        thread: ThreadHandle,
        start: Timestamp,
        event: &'static str,
        name: String,
        description: String,
    ) {
        self.gc_markers_on_thread.entry(thread).or_default().insert(
            event,
            SavedMarkerInfo {
                start,
                name,
                description,
            },
        );
    }

    fn remove_gc_marker(&mut self, thread: ThreadHandle, event: &str) -> Option<SavedMarkerInfo> {
        self.gc_markers_on_thread
            .get_mut(&thread)
            .and_then(|m| m.remove(event))
    }
}

bitflags! {
    #[derive(PartialEq, Eq)]
    pub struct CoreClrMethodFlagsMap: u32 {
        const dynamic = 0x1;
        const generic = 0x2;
        const has_shared_generic_code = 0x4;
        const jitted = 0x8;
        const jit_helper = 0x10;
        const profiler_rejected_precompiled_code = 0x20;
        const ready_to_run_rejected_precompiled_code = 0x40;

        // next three bits are the tiered compilation level
        const opttier_bit0 = 0x80;
        const opttier_bit1 = 0x100;
        const opttier_bit2 = 0x200;

        // extent flags/value (hot/cold)
        const extent_bit_0 = 0x10000000; // 0x1 == cold, 0x0 = hot
        const extent_bit_1 = 0x20000000; // always 0 for now looks like
        const extent_bit_2 = 0x40000000;
        const extent_bit_3 = 0x80000000;

        const _ = !0;
    }
    #[derive(PartialEq, Eq)]
    pub struct TieredCompilationSettingsMap: u32 {
        const None = 0x0;
        const QuickJit = 0x1;
        const QuickJitForLoops = 0x2;
        const TieredPGO = 0x4;
        const ReadyToRun = 0x8;
    }
}

// String is type name
#[derive(Debug, Clone)]
pub struct CoreClrGcAllocMarker(pub String, usize);

impl ProfilerMarker for CoreClrGcAllocMarker {
    const MARKER_TYPE_NAME: &'static str = "GC Alloc";

    fn json_marker_data(&self) -> serde_json::Value {
        json!({
            "type": Self::MARKER_TYPE_NAME,
            "clrtype": self.0,
            "size": self.1,
        })
    }

    fn schema() -> MarkerSchema {
        MarkerSchema {
            type_name: Self::MARKER_TYPE_NAME,
            locations: vec![
                MarkerLocation::MarkerChart,
                MarkerLocation::MarkerTable,
                MarkerLocation::TimelineMemory,
            ],
            chart_label: Some("GC Alloc"),
            tooltip_label: Some("GC Alloc: {marker.data.clrtype} ({marker.data.size} bytes)"),
            table_label: Some("GC Alloc"),
            fields: vec![
                MarkerSchemaField::Dynamic(MarkerDynamicField {
                    key: "clrtype",
                    label: "CLR Type",
                    format: MarkerFieldFormat::String,
                    searchable: true,
                }),
                MarkerSchemaField::Dynamic(MarkerDynamicField {
                    key: "size",
                    label: "Size",
                    format: MarkerFieldFormat::Bytes,
                    searchable: false,
                }),
                MarkerSchemaField::Static(MarkerStaticField {
                    label: "Description",
                    value: "GC Allocation.",
                }),
            ],
        }
    }
}

#[derive(Debug, Clone)]
pub struct CoreClrGcEventMarker(pub String);

impl ProfilerMarker for CoreClrGcEventMarker {
    const MARKER_TYPE_NAME: &'static str = "GC Event";

    fn json_marker_data(&self) -> serde_json::Value {
        json!({
            "type": Self::MARKER_TYPE_NAME,
            "event": self.0,
        })
    }

    fn schema() -> MarkerSchema {
        MarkerSchema {
            type_name: Self::MARKER_TYPE_NAME,
            locations: vec![
                MarkerLocation::MarkerChart,
                MarkerLocation::MarkerTable,
                MarkerLocation::TimelineMemory,
            ],
            chart_label: Some("{marker.data.event}"),
            tooltip_label: Some("{marker.data.event}"),
            table_label: Some("{marker.data.event}"),
            fields: vec![
                MarkerSchemaField::Dynamic(MarkerDynamicField {
                    key: "event",
                    label: "Event",
                    format: MarkerFieldFormat::String,
                    searchable: true,
                }),
                MarkerSchemaField::Static(MarkerStaticField {
                    label: "Description",
                    value: "Generic GC Event.",
                }),
            ],
        }
    }
}

<<<<<<< HEAD
pub fn coreclr_xperf_args(props: &RecordingProps, recording_mode: &RecordingMode) -> Vec<String> {
=======
pub fn coreclr_xperf_args(props: &ElevatedRecordingProps) -> Vec<String> {
>>>>>>> 172954ed
    let mut providers = vec![];

    if !props.coreclr {
        return providers;
    }

    let is_attach = match recording_mode {
        RecordingMode::All => true,
        RecordingMode::Pid(_) => true,
        RecordingMode::Launch(_) => false,
    };

    // Enabling all the DotNETRuntime keywords is very expensive. In particular,
    // enabling the NGenKeyword causes info to be generated for every NGen'd method; we should
    // instead use the native PDB info from ModuleLoad events to get this information.
    //
    // Also enabling the rundown keyword causes a bunch of DCStart/DCEnd events to be generated,
    // which is only useful if we're tracing an already running process.
    const CORECLR_GC_KEYWORD: u64 = 0x1; // https://learn.microsoft.com/en-us/dotnet/fundamentals/diagnostics/runtime-garbage-collection-events
    const CORECLR_GC_HANDLE_KEYWORD: u64 = 0x2;
    const CORECLR_BINDER_KEYWORD: u64 = 0x4; // https://learn.microsoft.com/en-us/dotnet/fundamentals/diagnostics/runtime-loader-binder-events
    const CORECLR_LOADER_KEYWORD: u64 = 0x8; // https://learn.microsoft.com/en-us/dotnet/fundamentals/diagnostics/runtime-loader-binder-events
    const CORECLR_JIT_KEYWORD: u64 = 0x10; // https://learn.microsoft.com/en-us/dotnet/fundamentals/diagnostics/runtime-method-events
    const CORECLR_NGEN_KEYWORD: u64 = 0x20; // https://learn.microsoft.com/en-us/dotnet/fundamentals/diagnostics/runtime-method-events
    const CORECLR_INTEROP_KEYWORD: u64 = 0x2000; // https://learn.microsoft.com/en-us/dotnet/fundamentals/diagnostics/runtime-interop-events
    const CORECLR_CONTENTION_KEYWORD: u64 = 0x4000;
    const CORECLR_EXCEPTION_KEYWORD: u64 = 0x8000; // https://learn.microsoft.com/en-us/dotnet/fundamentals/diagnostics/runtime-exception-events
    const CORECLR_THREADING_KEYWORD: u64 = 0x10000; // https://learn.microsoft.com/en-us/dotnet/fundamentals/diagnostics/runtime-thread-events
    const CORECLR_JIT_TO_NATIVE_METHOD_MAP_KEYWORD: u64 = 0x20000;
    const CORECLR_GC_SAMPLED_OBJECT_ALLOCATION_HIGH_KEYWORD: u64 = 0x200000; // https://medium.com/criteo-engineering/build-your-own-net-memory-profiler-in-c-allocations-1-2-9c9f0c86cefd
    const CORECLR_GC_HEAP_AND_TYPE_NAMES: u64 = 0x1000000;
    const CORECLR_GC_SAMPLED_OBJECT_ALLOCATION_LOW_KEYWORD: u64 = 0x2000000;
    const CORECLR_STACK_KEYWORD: u64 = 0x40000000; // https://learn.microsoft.com/en-us/dotnet/framework/performance/stack-etw-event (note: says .NET Framework, but applies to CoreCLR also)
    const CORECLR_COMPILATION_KEYWORD: u64 = 0x1000000000;
    const CORECLR_COMPILATION_DIAGNOSTIC_KEYWORD: u64 = 0x2000000000;
    const CORECLR_TYPE_DIAGNOSTIC_KEYWORD: u64 = 0x8000000000;

    const CORECLR_RUNDOWN_START_KEYWORD: u64 = 0x00000040;

    // if STACK is enabled, then every CoreCLR event will also generate a stack event right afterwards
    let mut info_keywords = CORECLR_LOADER_KEYWORD | CORECLR_STACK_KEYWORD | CORECLR_GC_KEYWORD;
    let mut verbose_keywords = CORECLR_JIT_KEYWORD | CORECLR_NGEN_KEYWORD;
    // if we're attaching, ask for a rundown of method info at the start of collection
<<<<<<< HEAD
    let mut rundown_verbose_keywords = if is_attach {
=======
    let mut rundown_verbose_keywords = if props.is_attach {
>>>>>>> 172954ed
        CORECLR_LOADER_KEYWORD | CORECLR_JIT_KEYWORD | CORECLR_RUNDOWN_START_KEYWORD
    } else {
        0
    };

    if props.coreclr_allocs {
        info_keywords |= CORECLR_GC_SAMPLED_OBJECT_ALLOCATION_HIGH_KEYWORD
            | CORECLR_GC_SAMPLED_OBJECT_ALLOCATION_LOW_KEYWORD;
    }

    if info_keywords != 0 {
        providers.push(format!(
            "Microsoft-Windows-DotNETRuntime:0x{:x}:4",
            info_keywords
        ));
    }

    if verbose_keywords != 0 {
        // For some reason, we don't get JIT MethodLoad (non-Verbose) in Info level,
        // even though we should. This is OK though, because non-Verbose MethodLoad doesn't
        // include the method string names (we would have to pull it out based on MethodID,
        // and I'm not sure which events include the mapping -- MethodJittingStarted is also
        // verbose).
        providers.push(format!(
            "Microsoft-Windows-DotNETRuntime:0x{:x}:5",
            verbose_keywords
        ));
    }

    if rundown_verbose_keywords != 0 {
        providers.push(format!(
            "Microsoft-Windows-DotNETRuntimeRundown:0x{:x}:5",
            rundown_verbose_keywords
        ));
    }

    //providers.push(format!("Microsoft-Windows-DotNETRuntime"));

    providers
}

pub fn handle_coreclr_event(
    context: &mut ProfileContext,
    s: &TypedEvent,
    parser: &mut Parser,
    timestamp_converter: &TimestampConverter,
) {
    let timestamp_raw = s.timestamp() as u64;
    let timestamp = timestamp_converter.convert_time(timestamp_raw);

    if !context.is_interesting_process(s.process_id(), None, None) {
        return;
    }

    let Some(dotnet_event) = s
        .name()
        .strip_prefix("Microsoft-Windows-DotNETRuntime/")
        .or(s
            .name()
            .strip_prefix("Microsoft-Windows-DotNETRuntimeRundown/"))
    else {
        panic!("Unexpected event {}", s.name())
    };

    let process_id = s.process_id();
    let thread_id = s.thread_id();
    let process_handle = context.get_process_handle(process_id).unwrap();
    let thread_handle = context.get_thread_handle(thread_id).unwrap();

    // TODO -- we may need to use the rundown provider if we trace running processes
    // https://learn.microsoft.com/en-us/dotnet/framework/performance/clr-etw-providers

    // We get DbgID_RSDS for ReadyToRun loaded images, along with PDB files. We also get ModuleLoad events for the same:
    // this means we can ignore the ModuleLoadEvents because we'll get dbginfo already mapped properly when the image
    // is loaded.

    let mut handled = false;

    //eprintln!("event: {} [pid: {} tid: {}] {}", timestamp_raw, s.process_id(), s.thread_id(), dotnet_event);

    // If we get a non-stackwalk event followed by a non-stackwalk event for a given thread,
    // clear out any marker that may have been created to make sure the stackwalk doesn't
    // get attached to the wrong thing.
    if dotnet_event != "CLRStack/CLRStackWalk" {
        context
            .coreclr_context
            .borrow_mut()
            .remove_last_event_for_thread(thread_handle);
    }

<<<<<<< HEAD
=======
    #[allow(clippy::if_same_then_else)]
>>>>>>> 172954ed
    if let Some(method_event) = dotnet_event
        .strip_prefix("CLRMethod/")
        .or(dotnet_event.strip_prefix("CLRMethodRundown/"))
    {
        match method_event {
            // there's MethodDCStart & MethodDCStartVerbose & MethodLoad
            // difference between *Verbose and not, is Verbose includes the names

            "MethodLoadVerbose" | "MethodDCStartVerbose"
            // | "R2RGetEntryPoint" // not sure we need this? R2R methods should be covered by PDB files
            => {
                // R2RGetEntryPoint shares a lot of fields with MethodLoadVerbose
                let is_r2r = method_event == "R2RGetEntryPoint";

                context.ensure_process_jit_info(process_id);
                let Some(process) = context.get_process(process_id) else { return; };

                //let method_id: u64 = parser.parse("MethodID");
                //let clr_instance_id: u32 = parser.parse("ClrInstanceID"); // v1/v2 only

                let method_basename: String = parser.parse("MethodName");
                let method_namespace: String = parser.parse("MethodNamespace");
                let method_signature: String = parser.parse("MethodSignature");

                let method_start_address: u64 = if is_r2r { parser.parse("EntryPoint") } else { parser.parse("MethodStartAddress") };
                let method_size: u32 = parser.parse("MethodSize"); // TODO: R2R doesn't have a size?

                // There's a v0, v1, and v2 version of this event. There are rules in `eventtrace.cpp` in the runtime
                // that describe the rules, but basically:
                // - during a first-JIT, only a v1 (not v0 and not v2+) MethodLoad is emitted.
                // - during a re-jit, a v2 event is emitted.
                // - v2 contains a "NativeCodeId" field which will be nonzero in v2. 
                // - the unique key for a method extent is MethodId + MethodCodeId + extent (hot/cold)

                // there's some stuff in MethodFlags -- might be tiered JIT info?
                // also ClrInstanceID -- we probably won't have more than one runtime, but maybe.

                let method_name = format!("{method_basename} [{method_namespace}] \u{2329}{method_signature}\u{232a}");

                let mut process_jit_info = context.get_process_jit_info(process_id);
                let relative_address = process_jit_info.next_relative_address;
                process_jit_info.next_relative_address += method_size;

                // Not that useful for CoreCLR
                //let mh = context.add_thread_marker(s.thread_id(), timestamp, CategoryHandle::OTHER, "JitFunctionAdd", JitFunctionAddMarker(method_name.to_owned()));
                //context.coreclr_context.borrow_mut().set_last_event_for_thread(thread_handle, mh);

                let category = context.get_category(KnownCategory::CoreClrJit);
                let info = LibMappingInfo::new_jit_function(process_jit_info.lib_handle, category.into(), None);
                process_jit_info.jit_mapping_ops.push(timestamp_raw, LibMappingOp::Add(LibMappingAdd {
                    start_avma: method_start_address,
                    end_avma: method_start_address + (method_size as u64),
                    relative_address_at_start: relative_address,
                    info
                }));
                process_jit_info.symbols.push(Symbol {
                    address: relative_address,
                    size: Some(method_size),
                    name: method_name,
                });

                handled = true;
            }
            "ModuleLoad" | "ModuleDCStart" |
            "ModuleUnload" | "ModuleDCEnd" => {
                // do we need this for ReadyToRun code?

                //let module_id: u64 = parser.parse("ModuleID");
                //let assembly_id: u64 = parser.parse("AssemblyId");
                //let managed_pdb_signature: u?? = parser.parse("ManagedPdbSignature");
                //let managed_pdb_age: u?? = parser.parse("ManagedPdbAge");
                //let managed_pdb_path: String = parser.parse("ManagedPdbPath");
                //let native_pdb_signature: u?? = parser.parse("NativePdbSignature");
                //let native_pdb_age: u?? = parser.parse("NativePdbAge");
                //let native_pdb_path: String = parser.parse("NativePdbPath");
                handled = true;
            }
            _ => {
                // don't care about any other CLRMethod events
                handled = true;
            }
        }
    } else if dotnet_event == "Type/BulkType" {
        //         <template tid="BulkType">
        // <data name="Count" inType="win:UInt32"    />
        // <data name="ClrInstanceID" inType="win:UInt16" />
        // <struct name="Values" count="Count" >
        // <data name="TypeID" inType="win:UInt64" outType="win:HexInt64" />
        // <data name="ModuleID" inType="win:UInt64" outType="win:HexInt64" />
        // <data name="TypeNameID" inType="win:UInt32" />
        // <data name="Flags" inType="win:UInt32" map="TypeFlagsMap"/>
        // <data name="CorElementType"  inType="win:UInt8" />
        // <data name="Name" inType="win:UnicodeString" />
        // <data name="TypeParameterCount" inType="win:UInt32" />
        // <data name="TypeParameters"  count="TypeParameterCount"  inType="win:UInt64" outType="win:HexInt64" />
        // </struct>
        // <UserData>
        // <Type xmlns="myNs">
        // <Count> %1 </Count>
        // <ClrInstanceID> %2 </ClrInstanceID>
        // </Type>
        // </UserData>
        //let count: u32 = parser.parse("Count");

        // uint32 + uint16 at the front (Count and ClrInstanceID), then struct of values. We don't need a Vec<u8> copy.
        //let values: Vec<u8> = parser.parse("Values");
        //let values = &s.user_buffer()[6..];

        //eprintln!("Type/BulkType count: {} user_buffer size: {} values len: {}", count, s.user_buffer().len(), values.len());
    } else if dotnet_event == "CLRStack/CLRStackWalk" {
        // If the STACK keyword is enabled, we get a CLRStackWalk following each CLR event that supports stacks. Not every event
        // does. The info about which does and doesn't is here: https://github.com/dotnet/runtime/blob/main/src/coreclr/vm/ClrEtwAllMeta.lst
        // Current dotnet (8.0.x) seems to have a bug where `MethodJitMemoryAllocatedForCode` events will fire a stackwalk,
        // but the event itself doesn't end up in the trace. (https://github.com/dotnet/runtime/issues/102004)

        // if we don't have anything to attach this stack to, just skip it
        let Some(marker) = context
            .get_coreclr_context()
            .remove_last_event_for_thread(thread_handle)
        else {
            return;
        };

        // "Stack" is explicitly declared as length 2 in the manifest, so the first two addresses are in here, rest
        // are in user data buffer.
        let first_addresses: Vec<u8> = parser.parse("Stack");
        let stack: Vec<StackFrame> = first_addresses
            .chunks_exact(8)
            .chain(parser.buffer.chunks_exact(8))
            .map(|chunk| u64::from_le_bytes(chunk.try_into().unwrap()))
            .enumerate()
            .map(|(i, addr)| {
                if i == 0 {
                    StackFrame::InstructionPointer(addr, context.stack_mode_for_address(addr))
                } else {
                    StackFrame::ReturnAddress(addr, context.stack_mode_for_address(addr))
                }
            })
            .collect();
        let stack_index = context.unresolved_stack_handle_for_stack(&stack);

        //eprintln!("event: StackWalk stack: {:?}", stack);

        // Note: we don't add these as actual samples, and instead just attach them to the marker.
        // If we added them as samples, it would throw off the profile counting, because they arrive
        // in between regular interval samples. In the future, maybe we can support fractional samples
        // somehow (fractional weight), but for now, we just attach them to the marker.

        context
            .get_process_mut(process_id)
            .unwrap()
            .unresolved_samples
            .add_sample_or_marker(
                thread_handle,
                timestamp,
                timestamp_raw,
                stack_index,
                SampleOrMarker::MarkerHandle(marker),
            );
        handled = true;
    } else if let Some(gc_event) = dotnet_event.strip_prefix("GarbageCollection/") {
        let gc_category = context.get_category(KnownCategory::CoreClrGc);
        match gc_event {
            "GCSampledObjectAllocation" => {
                // If High/Low flags are set, then we get one of these for every alloc. Otherwise only
                // when a threshold is hit. (100kb) The count and size are aggregates in that case.
                let type_id: u64 = parser.parse("TypeID"); // TODO: convert to str, with bulk type data
                                                           //let address: u64 = parser.parse("Address");
                let object_count: u32 = parser.parse("ObjectCountForTypeSample");
                let total_size: u64 = parser.parse("TotalSizeForTypeSample");

                let mh = context.profile.borrow_mut().add_marker(
                    thread_handle,
                    gc_category,
                    "GC Alloc",
                    CoreClrGcAllocMarker(format!("0x{:x}", type_id), total_size as usize),
                    MarkerTiming::Instant(timestamp),
                );
                context
                    .coreclr_context
                    .borrow_mut()
                    .set_last_event_for_thread(thread_handle, mh);
                handled = true;
            }
            "Triggered" => {
                let reason: u32 = parser.parse("Reason");

                let reason_str = match reason {
                    0x0 => "AllocSmall",
                    0x1 => "Induced",
                    0x2 => "LowMemory",
                    0x3 => "Empty",
                    0x4 => "AllocLarge",
                    0x5 => "OutOfSpaceSmallObjectHeap",
                    0x6 => "OutOfSpaceLargeObjectHeap",
                    0x7 => "nducedNoForce",
                    0x8 => "Stress",
                    0x9 => "InducedLowMemory",
                    _ => {
                        eprintln!("Unknown CLR GC Triggered reason: {}", reason);
                        "Unknown"
                    }
                };

                let mh = context.profile.borrow_mut().add_marker(
                    thread_handle,
                    gc_category,
                    "GC Trigger",
                    CoreClrGcEventMarker(format!("GC Trigger: {}", reason_str)),
                    MarkerTiming::Instant(timestamp),
                );
                context
                    .coreclr_context
                    .borrow_mut()
                    .set_last_event_for_thread(thread_handle, mh);
                handled = true;
            }
            "GCSuspendEEBegin" => {
                // Reason, Count
                let count: u32 = parser.parse("Count");
                let reason: u32 = parser.parse("Reason");

                let reason_str = match reason {
                    0x0 => "Other",
                    0x1 => "GC",
                    0x2 => "AppDomain shutdown",
                    0x3 => "Code pitching",
                    0x4 => "Shutdown",
                    0x5 => "Debugger",
                    0x6 => "GC Prep",
                    0x7 => "Debugger sweep",
                    _ => {
                        eprintln!("Unknown CLR GCSuspendEEBegin reason: {}", reason);
                        "Unknown reason"
                    }
                };

                context.coreclr_context.borrow_mut().save_gc_marker(
                    thread_handle,
                    timestamp,
                    "GCSuspendEE",
                    "GC Suspended Thread".to_owned(),
                    format!("Suspended: {}", reason_str),
                );
                handled = true;
            }
            "GCSuspendEEEnd" | "GCRestartEEBegin" => {
                // don't care -- we only care about SuspendBegin and RestartEnd
                handled = true;
            }
            "GCRestartEEEnd" => {
                if let Some(info) = context
                    .coreclr_context
                    .borrow_mut()
                    .remove_gc_marker(thread_handle, "GCSuspendEE")
                {
                    context.profile.borrow_mut().add_marker(
                        thread_handle,
                        gc_category,
                        &info.name,
                        CoreClrGcEventMarker(info.description),
                        MarkerTiming::Interval(info.start, timestamp),
                    );
                }
                handled = true;
            }
            "win:Start" => {
                let count: u32 = parser.parse("Count");
                let depth: u32 = parser.parse("Depth");
                let reason: u32 = parser.parse("Reason");
                let gc_type: u32 = parser.parse("Type");

                let reason_str = match reason {
                    0x0 => "Small object heap allocation",
                    0x1 => "Induced",
                    0x2 => "Low memory",
                    0x3 => "Empty",
                    0x4 => "Large object heap allocation",
                    0x5 => "Out of space (for small object heap)",
                    0x6 => "Out of space (for large object heap)",
                    0x7 => "Induced but not forced as blocking",
                    _ => {
                        eprintln!("Unknown CLR GCStart reason: {}", reason);
                        "Unknown reason"
                    }
                };

                let gc_type_str = match gc_type {
                    0x0 => "Blocking GC",
                    0x1 => "Background GC",
                    0x2 => "Blocking GC during background GC",
                    _ => {
                        eprintln!("Unknown CLR GCStart type: {}", gc_type);
                        "Unknown type"
                    }
                };

                // TODO: use gc_type_str as the name
                context.coreclr_context.borrow_mut().save_gc_marker(
                    thread_handle,
                    timestamp,
                    "GC",
                    "GC".to_owned(),
                    format!(
                        "{}: {} (GC #{}, gen{})",
                        gc_type_str, reason_str, count, depth
                    ),
                );
                handled = true;
            }
            "win:Stop" => {
                //let count: u32 = parser.parse("Count");
                //let depth: u32 = parser.parse("Depth");
                if let Some(info) = context
                    .coreclr_context
                    .borrow_mut()
                    .remove_gc_marker(thread_handle, "GC")
                {
                    context.profile.borrow_mut().add_marker(
                        thread_handle,
                        gc_category,
                        &info.name,
                        CoreClrGcEventMarker(info.description),
                        MarkerTiming::Interval(info.start, timestamp),
                    );
                }
                handled = true;
            }
            "SetGCHandle" => {
                // TODO
            }
            "DestroyGCHandle" => {
                // TODO
            }
            "GCFinalizersBegin" | "GCFinalizersEnd" | "FinalizeObject" => {
                // TODO: create an interval
                handled = true;
            }
            "GCCreateSegment" | "GCFreeSegment" | "GCDynamicEvent" | "GCHeapStats" | _ => {
                // don't care
                handled = true;
            }
        }
    } else if dotnet_event.starts_with("CLRRuntimeInformation/") {
        handled = true;
    } else if dotnet_event.starts_with("CLRLoader/") {
        // AppDomain, Assembly, Module Load/Unload
        handled = true;
    }

    if !handled {
        //if dotnet_event.contains("GarbageCollection") { return }
        //if dotnet_event.contains("/Thread") { return }
        //if dotnet_event.contains("Type/BulkType") { return }
        let text = event_properties_to_string(s, parser, None);
        let mh = context.add_thread_marker(
            s.thread_id(),
            timestamp,
            context.get_category(KnownCategory::Unknown),
            s.name().split_once('/').unwrap().1,
            SimpleMarker(text),
        );

        context
            .coreclr_context
            .borrow_mut()
            .set_last_event_for_thread(thread_handle, mh);
        //eprintln!("Unhandled .NET event: tid {} {} {:?}", s.thread_id(), dotnet_event, mh.unwrap());
    }
}<|MERGE_RESOLUTION|>--- conflicted
+++ resolved
@@ -219,22 +219,12 @@
     }
 }
 
-<<<<<<< HEAD
-pub fn coreclr_xperf_args(props: &RecordingProps, recording_mode: &RecordingMode) -> Vec<String> {
-=======
 pub fn coreclr_xperf_args(props: &ElevatedRecordingProps) -> Vec<String> {
->>>>>>> 172954ed
     let mut providers = vec![];
 
     if !props.coreclr {
         return providers;
     }
-
-    let is_attach = match recording_mode {
-        RecordingMode::All => true,
-        RecordingMode::Pid(_) => true,
-        RecordingMode::Launch(_) => false,
-    };
 
     // Enabling all the DotNETRuntime keywords is very expensive. In particular,
     // enabling the NGenKeyword causes info to be generated for every NGen'd method; we should
@@ -267,11 +257,7 @@
     let mut info_keywords = CORECLR_LOADER_KEYWORD | CORECLR_STACK_KEYWORD | CORECLR_GC_KEYWORD;
     let mut verbose_keywords = CORECLR_JIT_KEYWORD | CORECLR_NGEN_KEYWORD;
     // if we're attaching, ask for a rundown of method info at the start of collection
-<<<<<<< HEAD
-    let mut rundown_verbose_keywords = if is_attach {
-=======
     let mut rundown_verbose_keywords = if props.is_attach {
->>>>>>> 172954ed
         CORECLR_LOADER_KEYWORD | CORECLR_JIT_KEYWORD | CORECLR_RUNDOWN_START_KEYWORD
     } else {
         0
@@ -362,10 +348,7 @@
             .remove_last_event_for_thread(thread_handle);
     }
 
-<<<<<<< HEAD
-=======
     #[allow(clippy::if_same_then_else)]
->>>>>>> 172954ed
     if let Some(method_event) = dotnet_event
         .strip_prefix("CLRMethod/")
         .or(dotnet_event.strip_prefix("CLRMethodRundown/"))
