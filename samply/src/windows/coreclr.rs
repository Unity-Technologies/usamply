use std::{collections::HashMap, convert::TryInto, fmt::Display};

use bitflags::bitflags;
use fxprof_processed_profile::*;
use num_derive::FromPrimitive;
use num_traits::FromPrimitive;

use etw_reader::{self, schema::TypedEvent};
use etw_reader::{
    event_properties_to_string,
    parser::{Parser, TryParse},
};

use crate::shared::recording_props::{CoreClrProfileProps, ProfileCreationProps};
use crate::windows::profile_context::{KnownCategory, ProfileContext};

use super::elevated_helper::ElevatedRecordingProps;

struct SavedMarkerInfo {
    start_timestamp_raw: u64,
    name: String,
    description: String,
}

pub struct CoreClrContext {
    props: CoreClrProfileProps,
    last_marker_on_thread: HashMap<u32, (ThreadHandle, MarkerHandle)>,
    gc_markers_on_thread: HashMap<u32, HashMap<&'static str, SavedMarkerInfo>>,
    unknown_event_markers: bool,
}

impl CoreClrContext {
    pub fn new(profile_creation_props: ProfileCreationProps) -> Self {
        Self {
            props: profile_creation_props.coreclr,
            last_marker_on_thread: HashMap::new(),
            gc_markers_on_thread: HashMap::new(),
            unknown_event_markers: profile_creation_props.unknown_event_markers,
        }
    }

    fn remove_last_event_for_thread(&mut self, tid: u32) -> Option<(ThreadHandle, MarkerHandle)> {
        self.last_marker_on_thread.remove(&tid)
    }

    fn set_last_event_for_thread(&mut self, tid: u32, thread_marker: (ThreadHandle, MarkerHandle)) {
        self.last_marker_on_thread.insert(tid, thread_marker);
    }

    fn save_gc_marker(
        &mut self,
        tid: u32,
        start_timestamp_raw: u64,
        event: &'static str,
        name: String,
        description: String,
    ) {
        self.gc_markers_on_thread.entry(tid).or_default().insert(
            event,
            SavedMarkerInfo {
                start_timestamp_raw,
                name,
                description,
            },
        );
    }

    fn remove_gc_marker(&mut self, tid: u32, event: &str) -> Option<SavedMarkerInfo> {
        self.gc_markers_on_thread
            .get_mut(&tid)
            .and_then(|m| m.remove(event))
    }
}

bitflags! {
    #[derive(PartialEq, Eq)]
    pub struct CoreClrMethodFlagsMap: u32 {
        const dynamic = 0x1;
        const generic = 0x2;
        const has_shared_generic_code = 0x4;
        const jitted = 0x8;
        const jit_helper = 0x10;
        const profiler_rejected_precompiled_code = 0x20;
        const ready_to_run_rejected_precompiled_code = 0x40;

        // next three bits are the tiered compilation level
        const opttier_bit0 = 0x80;
        const opttier_bit1 = 0x100;
        const opttier_bit2 = 0x200;

        // extent flags/value (hot/cold)
        const extent_bit_0 = 0x10000000; // 0x1 == cold, 0x0 = hot
        const extent_bit_1 = 0x20000000; // always 0 for now looks like
        const extent_bit_2 = 0x40000000;
        const extent_bit_3 = 0x80000000;

        const _ = !0;
    }
    #[derive(PartialEq, Eq)]
    pub struct TieredCompilationSettingsMap: u32 {
        const None = 0x0;
        const QuickJit = 0x1;
        const QuickJitForLoops = 0x2;
        const TieredPGO = 0x4;
        const ReadyToRun = 0x8;
    }
}

#[allow(unused)]
mod constants {
    pub const CORECLR_GC_KEYWORD: u64 = 0x1; // https://learn.microsoft.com/en-us/dotnet/fundamentals/diagnostics/runtime-garbage-collection-events
    pub const CORECLR_GC_HANDLE_KEYWORD: u64 = 0x2;
    pub const CORECLR_BINDER_KEYWORD: u64 = 0x4; // https://learn.microsoft.com/en-us/dotnet/fundamentals/diagnostics/runtime-loader-binder-events
    pub const CORECLR_LOADER_KEYWORD: u64 = 0x8; // https://learn.microsoft.com/en-us/dotnet/fundamentals/diagnostics/runtime-loader-binder-events
    pub const CORECLR_JIT_KEYWORD: u64 = 0x10; // https://learn.microsoft.com/en-us/dotnet/fundamentals/diagnostics/runtime-method-events
    pub const CORECLR_NGEN_KEYWORD: u64 = 0x20; // https://learn.microsoft.com/en-us/dotnet/fundamentals/diagnostics/runtime-method-events
    pub const CORECLR_RUNDOWN_START_KEYWORD: u64 = 0x00000040;
    pub const CORECLR_INTEROP_KEYWORD: u64 = 0x2000; // https://learn.microsoft.com/en-us/dotnet/fundamentals/diagnostics/runtime-interop-events
    pub const CORECLR_CONTENTION_KEYWORD: u64 = 0x4000;
    pub const CORECLR_EXCEPTION_KEYWORD: u64 = 0x8000; // https://learn.microsoft.com/en-us/dotnet/fundamentals/diagnostics/runtime-exception-events
    pub const CORECLR_THREADING_KEYWORD: u64 = 0x10000; // https://learn.microsoft.com/en-us/dotnet/fundamentals/diagnostics/runtime-thread-events
    pub const CORECLR_JIT_TO_NATIVE_METHOD_MAP_KEYWORD: u64 = 0x20000;
    pub const CORECLR_GC_SAMPLED_OBJECT_ALLOCATION_HIGH_KEYWORD: u64 = 0x200000; // https://medium.com/criteo-engineering/build-your-own-net-memory-profiler-in-c-allocations-1-2-9c9f0c86cefd
    pub const CORECLR_GC_HEAP_AND_TYPE_NAMES: u64 = 0x1000000;
    pub const CORECLR_GC_SAMPLED_OBJECT_ALLOCATION_LOW_KEYWORD: u64 = 0x2000000;
    pub const CORECLR_STACK_KEYWORD: u64 = 0x40000000; // https://learn.microsoft.com/en-us/dotnet/framework/performance/stack-etw-event (note: says .NET Framework, but applies to CoreCLR also)
    pub const CORECLR_COMPILATION_KEYWORD: u64 = 0x1000000000;
    pub const CORECLR_COMPILATION_DIAGNOSTIC_KEYWORD: u64 = 0x2000000000;
    pub const CORECLR_TYPE_DIAGNOSTIC_KEYWORD: u64 = 0x8000000000;
}

#[derive(Debug, Clone, FromPrimitive)]
enum GcReason {
    AllocSmall = 0,
    Induced,
    LowMemory,
    Empty,
    AllocLarge,
    OutOfSpaceSmallObjectHeap,
    OutOfSpaceLargeObjectHeap,
    InducedNoForce,
    Stress,
    InducedLowMemory,
}

impl Display for GcReason {
    fn fmt(&self, f: &mut std::fmt::Formatter<'_>) -> std::fmt::Result {
        match self {
            GcReason::AllocSmall => f.write_str("Small object heap allocation"),
            GcReason::Induced => f.write_str("Induced"),
            GcReason::LowMemory => f.write_str("Low memory"),
            GcReason::Empty => f.write_str("Empty"),
            GcReason::AllocLarge => f.write_str("Large object heap allocation"),
            GcReason::OutOfSpaceSmallObjectHeap => {
                f.write_str("Out of space (for small object heap)")
            }
            GcReason::OutOfSpaceLargeObjectHeap => {
                f.write_str("Out of space (for large object heap)")
            }
            GcReason::InducedNoForce => f.write_str("Induced but not forced as blocking"),
            GcReason::Stress => f.write_str("Stress"),
            GcReason::InducedLowMemory => f.write_str("Induced low memory"),
        }
    }
}

#[derive(Debug, Clone, FromPrimitive)]
enum GcSuspendEeReason {
    Other = 0,
    GC,
    AppDomainShutdown,
    CodePitching,
    Shutdown,
    Debugger,
    GcPrep,
    DebuggerSweep,
}

impl Display for GcSuspendEeReason {
    fn fmt(&self, f: &mut std::fmt::Formatter<'_>) -> std::fmt::Result {
        match self {
            GcSuspendEeReason::Other => f.write_str("Other"),
            GcSuspendEeReason::GC => f.write_str("GC"),
            GcSuspendEeReason::AppDomainShutdown => f.write_str("AppDomain shutdown"),
            GcSuspendEeReason::CodePitching => f.write_str("Code pitching"),
            GcSuspendEeReason::Shutdown => f.write_str("Shutdown"),
            GcSuspendEeReason::Debugger => f.write_str("Debugger"),
            GcSuspendEeReason::GcPrep => f.write_str("GC prep"),
            GcSuspendEeReason::DebuggerSweep => f.write_str("Debugger sweep"),
        }
    }
}

#[derive(Debug, Clone, FromPrimitive)]
enum GcType {
    Blocking,
    Background,
    BlockingDuringBackground,
}

impl Display for GcType {
    fn fmt(&self, f: &mut std::fmt::Formatter<'_>) -> std::fmt::Result {
        match self {
            GcType::Blocking => f.write_str("Blocking GC"),
            GcType::Background => f.write_str("Background GC"),
            GcType::BlockingDuringBackground => f.write_str("Blocking GC during background GC"),
        }
    }
}
// String is type name
#[derive(Debug, Clone)]
pub struct CoreClrGcAllocMarker(StringHandle, f64, CategoryHandle);

impl StaticSchemaMarker for CoreClrGcAllocMarker {
    const UNIQUE_MARKER_TYPE_NAME: &'static str = "GC Alloc";

    fn schema() -> MarkerSchema {
        MarkerSchema {
            type_name: Self::UNIQUE_MARKER_TYPE_NAME.into(),
            locations: vec![
                MarkerLocation::MarkerChart,
                MarkerLocation::MarkerTable,
                MarkerLocation::TimelineMemory,
            ],
            chart_label: Some("GC Alloc".into()),
            tooltip_label: Some(
                "GC Alloc: {marker.data.clrtype} ({marker.data.size} bytes)".into(),
            ),
            table_label: Some("GC Alloc".into()),
            fields: vec![
                MarkerFieldSchema {
                    key: "clrtype".into(),
                    label: "CLR Type".into(),
                    format: MarkerFieldFormat::String,
                    searchable: true,
                },
                MarkerFieldSchema {
                    key: "size".into(),
                    label: "Size".into(),
                    format: MarkerFieldFormat::Bytes,
                    searchable: false,
                },
            ],
            static_fields: vec![MarkerStaticField {
                label: "Description".into(),
                value: "GC Allocation.".into(),
            }],
        }
    }

    fn name(&self, profile: &mut Profile) -> StringHandle {
        profile.intern_string("GC Alloc")
    }

    fn category(&self, _profile: &mut Profile) -> CategoryHandle {
        self.2
    }

    fn string_field_value(&self, _field_index: u32) -> StringHandle {
        self.0
    }

    fn number_field_value(&self, _field_index: u32) -> f64 {
        self.1
    }
}

#[derive(Debug, Clone)]
pub struct CoreClrGcEventMarker(StringHandle, StringHandle, CategoryHandle);

impl StaticSchemaMarker for CoreClrGcEventMarker {
    const UNIQUE_MARKER_TYPE_NAME: &'static str = "GC Event";

    fn schema() -> MarkerSchema {
        MarkerSchema {
            type_name: Self::UNIQUE_MARKER_TYPE_NAME.into(),
            locations: vec![
                MarkerLocation::MarkerChart,
                MarkerLocation::MarkerTable,
                MarkerLocation::TimelineMemory,
            ],
            chart_label: Some("{marker.data.event}".into()),
            tooltip_label: Some("{marker.data.event}".into()),
            table_label: Some("{marker.data.event}".into()),
            fields: vec![MarkerFieldSchema {
                key: "event".into(),
                label: "Event".into(),
                format: MarkerFieldFormat::String,
                searchable: true,
            }],
            static_fields: vec![MarkerStaticField {
                label: "Description".into(),
                value: "Generic GC Event.".into(),
            }],
        }
    }

    fn name(&self, _profile: &mut Profile) -> StringHandle {
        self.0
    }

    fn category(&self, _profile: &mut Profile) -> CategoryHandle {
        self.2
    }

    fn string_field_value(&self, _field_index: u32) -> StringHandle {
        self.1
    }

    fn number_field_value(&self, _field_index: u32) -> f64 {
        unreachable!()
    }
}

#[derive(Debug, Clone, PartialEq, Eq)]
struct DisplayUnknownIfNone<'a, T>(pub &'a Option<T>);

impl<'a, T: Display> Display for DisplayUnknownIfNone<'a, T> {
    fn fmt(&self, f: &mut std::fmt::Formatter<'_>) -> std::fmt::Result {
        match self.0 {
            Some(value) => value.fmt(f),
            None => f.write_str("Unknown"),
        }
    }
}

pub fn coreclr_xperf_args(props: &ElevatedRecordingProps) -> Vec<String> {
    let mut providers = vec![];

    if !props.coreclr.any_enabled() {
        return providers;
    }

    // Enabling all the DotNETRuntime keywords is very expensive. In particular,
    // enabling the NGenKeyword causes info to be generated for every NGen'd method; we should
    // instead use the native PDB info from ModuleLoad events to get this information.
    //
    // Also enabling the rundown keyword causes a bunch of DCStart/DCEnd events to be generated,
    // which is only useful if we're tracing an already running process.
    // if STACK is enabled, then every CoreCLR event will also generate a stack event right afterwards
    use constants::*;
    let mut info_keywords = CORECLR_LOADER_KEYWORD;
    if props.coreclr.event_stacks {
        info_keywords |= CORECLR_STACK_KEYWORD;
    }
    if props.coreclr.gc_markers || props.coreclr.gc_suspensions || props.coreclr.gc_detailed_allocs
    {
        info_keywords |= CORECLR_GC_KEYWORD;
    }

    let verbose_keywords = CORECLR_JIT_KEYWORD | CORECLR_NGEN_KEYWORD;

    // if we're attaching, ask for a rundown of method info at the start of collection
    let rundown_verbose_keywords = if props.is_attach {
        CORECLR_LOADER_KEYWORD | CORECLR_JIT_KEYWORD | CORECLR_RUNDOWN_START_KEYWORD
    } else {
        0
    };

    if props.coreclr.gc_detailed_allocs {
        info_keywords |= CORECLR_GC_SAMPLED_OBJECT_ALLOCATION_HIGH_KEYWORD
            | CORECLR_GC_SAMPLED_OBJECT_ALLOCATION_LOW_KEYWORD;
    }

    if info_keywords != 0 {
        providers.push(format!(
            "Microsoft-Windows-DotNETRuntime:0x{:x}:4",
            info_keywords
        ));
    }

    if verbose_keywords != 0 {
        // For some reason, we don't get JIT MethodLoad (non-Verbose) in Info level,
        // even though we should. This is OK though, because non-Verbose MethodLoad doesn't
        // include the method string names (we would have to pull it out based on MethodID,
        // and I'm not sure which events include the mapping -- MethodJittingStarted is also
        // verbose).
        providers.push(format!(
            "Microsoft-Windows-DotNETRuntime:0x{:x}:5",
            verbose_keywords
        ));
    }

    if rundown_verbose_keywords != 0 {
        providers.push(format!(
            "Microsoft-Windows-DotNETRuntimeRundown:0x{:x}:5",
            rundown_verbose_keywords
        ));
    }

    //providers.push(format!("Microsoft-Windows-DotNETRuntime"));

    providers
}

pub fn handle_coreclr_event(
    context: &mut ProfileContext,
    coreclr_context: &mut CoreClrContext,
    s: &TypedEvent,
    parser: &mut Parser,
    is_in_time_range: bool,
) {
    let (gc_markers, gc_suspensions, gc_allocs, event_stacks) = (
        coreclr_context.props.gc_markers,
        coreclr_context.props.gc_suspensions,
        coreclr_context.props.gc_detailed_allocs,
        coreclr_context.props.event_stacks,
    );

<<<<<<< HEAD
    let pid = s.process_id();
    let tid = s.thread_id();

    if !context.is_interesting_process(pid, None, None) {
        return;
    }

=======
>>>>>>> 987db3ca
    let timestamp_raw = s.timestamp() as u64;

    let mut name_parts = s.name().splitn(3, '/');
    let provider = name_parts.next().unwrap();
    let task = name_parts.next().unwrap();
    let opcode = name_parts.next().unwrap();

    match provider {
        "Microsoft-Windows-DotNETRuntime" | "Microsoft-Windows-DotNETRuntimeRundown" => {}
        _ => {
            panic!("Unexpected event {}", s.name())
        }
    }

    // TODO -- we may need to use the rundown provider if we trace running processes
    // https://learn.microsoft.com/en-us/dotnet/framework/performance/clr-etw-providers

    // We get DbgID_RSDS for ReadyToRun loaded images, along with PDB files. We also get ModuleLoad events for the same:
    // this means we can ignore the ModuleLoadEvents because we'll get dbginfo already mapped properly when the image
    // is loaded.

    let mut handled = false;

    //eprintln!("event: {} [pid: {} tid: {}] {}", timestamp_raw, s.pid(), s.tid(), dotnet_event);

    // If we get a non-stackwalk event followed by a non-stackwalk event for a given thread,
    // clear out any marker that may have been created to make sure the stackwalk doesn't
    // get attached to the wrong thing.
    if (task, opcode) != ("CLRStack", "CLRStackWalk") {
        coreclr_context.remove_last_event_for_thread(tid);
    }

    match (task, opcode) {
        ("CLRMethod" | "CLRMethodRundown", method_event) => {
            match method_event {
            // there's MethodDCStart & MethodDCStartVerbose & MethodLoad
            // difference between *Verbose and not, is Verbose includes the names

            "MethodLoadVerbose" | "MethodDCStartVerbose"
            // | "R2RGetEntryPoint" // not sure we need this? R2R methods should be covered by PDB files
            => {
                // R2RGetEntryPoint shares a lot of fields with MethodLoadVerbose
                let is_r2r = method_event == "R2RGetEntryPoint";

                //let method_id: u64 = parser.parse("MethodID");
                //let clr_instance_id: u32 = parser.parse("ClrInstanceID"); // v1/v2 only

                let method_basename: String = parser.parse("MethodName");
                let method_namespace: String = parser.parse("MethodNamespace");
                let method_signature: String = parser.parse("MethodSignature");

                let method_start_address: u64 = if is_r2r { parser.parse("EntryPoint") } else { parser.parse("MethodStartAddress") };
                let method_size: u32 = parser.parse("MethodSize"); // TODO: R2R doesn't have a size?

                // There's a v0, v1, and v2 version of this event. There are rules in `eventtrace.cpp` in the runtime
                // that describe the rules, but basically:
                // - during a first-JIT, only a v1 (not v0 and not v2+) MethodLoad is emitted.
                // - during a re-jit, a v2 event is emitted.
                // - v2 contains a "NativeCodeId" field which will be nonzero in v2. 
                // - the unique key for a method extent is MethodId + MethodCodeId + extent (hot/cold)

                // there's some stuff in MethodFlags -- might be tiered JIT info?
                // also ClrInstanceID -- we probably won't have more than one runtime, but maybe.

                let method_name = format!("{method_basename} [{method_namespace}] \u{2329}{method_signature}\u{232a}");

                context.handle_coreclr_method_load(timestamp_raw, pid, method_name, method_start_address, method_size);
                handled = true;
            }
            "ModuleLoad" | "ModuleDCStart" |
            "ModuleUnload" | "ModuleDCEnd" => {
                // do we need this for ReadyToRun code?

                //let module_id: u64 = parser.parse("ModuleID");
                //let assembly_id: u64 = parser.parse("AssemblyId");
                //let managed_pdb_signature: u?? = parser.parse("ManagedPdbSignature");
                //let managed_pdb_age: u?? = parser.parse("ManagedPdbAge");
                //let managed_pdb_path: String = parser.parse("ManagedPdbPath");
                //let native_pdb_signature: u?? = parser.parse("NativePdbSignature");
                //let native_pdb_age: u?? = parser.parse("NativePdbAge");
                //let native_pdb_path: String = parser.parse("NativePdbPath");
                handled = true;
            }
            _ => {
                // don't care about any other CLRMethod events
                handled = true;
            }
        }
        }
        ("Type", "BulkType") => {
            //         <template tid="BulkType">
            // <data name="Count" inType="win:UInt32"    />
            // <data name="ClrInstanceID" inType="win:UInt16" />
            // <struct name="Values" count="Count" >
            // <data name="TypeID" inType="win:UInt64" outType="win:HexInt64" />
            // <data name="ModuleID" inType="win:UInt64" outType="win:HexInt64" />
            // <data name="TypeNameID" inType="win:UInt32" />
            // <data name="Flags" inType="win:UInt32" map="TypeFlagsMap"/>
            // <data name="CorElementType"  inType="win:UInt8" />
            // <data name="Name" inType="win:UnicodeString" />
            // <data name="TypeParameterCount" inType="win:UInt32" />
            // <data name="TypeParameters"  count="TypeParameterCount"  inType="win:UInt64" outType="win:HexInt64" />
            // </struct>
            // <UserData>
            // <Type xmlns="myNs">
            // <Count> %1 </Count>
            // <ClrInstanceID> %2 </ClrInstanceID>
            // </Type>
            // </UserData>
            //let count: u32 = parser.parse("Count");

            // uint32 + uint16 at the front (Count and ClrInstanceID), then struct of values. We don't need a Vec<u8> copy.
            //let values: Vec<u8> = parser.parse("Values");
            //let values = &s.user_buffer()[6..];

            //eprintln!("Type/BulkType count: {} user_buffer size: {} values len: {}", count, s.user_buffer().len(), values.len());
        }
        ("CLRStack", "CLRStackWalk") => {
            if !is_in_time_range {
                return;
            }
            // If the STACK keyword is enabled, we get a CLRStackWalk following each CLR event that supports stacks. Not every event
            // does. The info about which does and doesn't is here: https://github.com/dotnet/runtime/blob/main/src/coreclr/vm/ClrEtwAllMeta.lst
            // Current dotnet (8.0.x) seems to have a bug where `MethodJitMemoryAllocatedForCode` events will fire a stackwalk,
            // but the event itself doesn't end up in the trace. (https://github.com/dotnet/runtime/issues/102004)
            if !event_stacks {
                return;
            }

            // if we don't have anything to attach this stack to, just skip it
            let Some(marker) = coreclr_context.remove_last_event_for_thread(tid) else {
                return;
            };

            // "Stack" is explicitly declared as length 2 in the manifest, so the first two addresses are in here, rest
            // are in user data buffer.
            let first_addresses: Vec<u8> = parser.parse("Stack");
            let address_iter = first_addresses
                .chunks_exact(8)
                .chain(parser.buffer.chunks_exact(8))
                .map(|chunk| u64::from_le_bytes(chunk.try_into().unwrap()));

            context.handle_coreclr_stack(timestamp_raw, tid, address_iter, marker);
            handled = true;
        }
        ("GarbageCollection", gc_event) => {
<<<<<<< HEAD
            // if we're not in the range, or if the thread isn't recorded (because --main-thread-only)
            if !is_in_time_range || !context.has_thread(tid) {
                return;
            }

=======
            if !is_in_time_range {
                return;
            }
>>>>>>> 987db3ca
            match gc_event {
                "GCSampledObjectAllocation" => {
                    if !gc_allocs {
                        return;
                    }

                    // If High/Low flags are set, then we get one of these for every alloc. Otherwise only
                    // when a threshold is hit. (100kb) The count and size are aggregates in that case.
                    let type_id: u64 = parser.parse("TypeID"); // TODO: convert to str, with bulk type data
                                                               //let address: u64 = parser.parse("Address");
                    let _object_count: u32 = parser.parse("ObjectCountForTypeSample");
                    let total_size: u64 = parser.parse("TotalSizeForTypeSample");

                    let category = context.known_category(KnownCategory::CoreClrGc);
                    let clr_type = context.intern_profile_string(&format!("0x{:x}", type_id));
                    let mh = context.add_thread_instant_marker(
                        timestamp_raw,
                        tid,
                        CoreClrGcAllocMarker(clr_type, total_size as f64, category),
                    );
                    coreclr_context.set_last_event_for_thread(tid, mh);
                    handled = true;
                }
                "Triggered" => {
                    if !gc_markers {
                        return;
                    }

                    let reason: u32 = parser.parse("Reason");
                    let reason = GcReason::from_u32(reason).or_else(|| {
                        eprintln!("Unknown CLR GC Triggered reason: {}", reason);
                        None
                    });

                    let category = context.known_category(KnownCategory::CoreClrGc);
                    let name = context.intern_profile_string("GC Trigger");
                    let description = context.intern_profile_string(&format!(
                        "GC Trigger: {}",
                        DisplayUnknownIfNone(&reason)
                    ));
                    let mh = context.add_thread_instant_marker(
                        timestamp_raw,
                        tid,
                        CoreClrGcEventMarker(name, description, category),
                    );
                    coreclr_context.set_last_event_for_thread(tid, mh);
                    handled = true;
                }
                "GCSuspendEEBegin" => {
                    if !gc_suspensions {
                        return;
                    }

                    // Reason, Count
                    let _count: u32 = parser.parse("Count");
                    let reason: u32 = parser.parse("Reason");

                    let reason = GcSuspendEeReason::from_u32(reason).or_else(|| {
                        eprintln!("Unknown CLR GCSuspendEEBegin reason: {}", reason);
                        None
                    });

                    coreclr_context.save_gc_marker(
                        tid,
                        timestamp_raw,
                        "GCSuspendEE",
                        "GC Suspended Thread".to_owned(),
                        format!("Suspended: {}", DisplayUnknownIfNone(&reason)),
                    );
                    handled = true;
                }
                "GCSuspendEEEnd" | "GCRestartEEBegin" => {
                    // don't care -- we only care about SuspendBegin and RestartEnd
                    handled = true;
                }
                "GCRestartEEEnd" => {
                    if !gc_suspensions {
                        return;
                    }

                    if let Some(info) = coreclr_context.remove_gc_marker(tid, "GCSuspendEE") {
                        let category = context.known_category(KnownCategory::CoreClrGc);
                        let name = context.intern_profile_string(&info.name);
                        let description = context.intern_profile_string(&info.description);
                        context.add_thread_interval_marker(
                            info.start_timestamp_raw,
                            timestamp_raw,
                            tid,
                            CoreClrGcEventMarker(name, description, category),
                        );
                    }
                    handled = true;
                }
                "win:Start" => {
                    if !gc_markers {
                        return;
                    }

                    let count: u32 = parser.parse("Count");
                    let depth: u32 = parser.parse("Depth");
                    let reason: u32 = parser.parse("Reason");
                    let gc_type: u32 = parser.parse("Type");

                    let reason = GcReason::from_u32(reason).or_else(|| {
                        eprintln!("Unknown CLR GCStart reason: {}", reason);
                        None
                    });

                    let gc_type = GcType::from_u32(gc_type).or_else(|| {
                        eprintln!("Unknown CLR GCStart type: {}", gc_type);
                        None
                    });

                    // TODO: use gc_type_str as the name
                    coreclr_context.save_gc_marker(
                        tid,
                        timestamp_raw,
                        "GC",
                        "GC".to_owned(),
                        format!(
                            "{}: {} (GC #{}, gen{})",
                            DisplayUnknownIfNone(&gc_type),
                            DisplayUnknownIfNone(&reason),
                            count,
                            depth
                        ),
                    );
                    handled = true;
                }
                "win:Stop" => {
                    if !gc_markers {
                        return;
                    }

                    //let count: u32 = parser.parse("Count");
                    //let depth: u32 = parser.parse("Depth");
                    if let Some(info) = coreclr_context.remove_gc_marker(tid, "GC") {
                        let category = context.known_category(KnownCategory::CoreClrGc);
                        let name = context.intern_profile_string(&info.name);
                        let description = context.intern_profile_string(&info.description);
                        context.add_thread_interval_marker(
                            info.start_timestamp_raw,
                            timestamp_raw,
                            tid,
                            CoreClrGcEventMarker(name, description, category),
                        );
                    }
                    handled = true;
                }
                "SetGCHandle" => {
                    // TODO
                }
                "DestroyGCHandle" => {
                    // TODO
                }
                "GCFinalizersBegin" | "GCFinalizersEnd" | "FinalizeObject" => {
                    // TODO: create an interval
                    handled = true;
                }
                "GCCreateSegment" | "GCFreeSegment" | "GCDynamicEvent" | "GCHeapStats" => {
                    // don't care
                    handled = true;
                }
                _ => {
                    // don't care
                    handled = true;
                }
            }
        }
        ("CLRRuntimeInformation", _) => {
            handled = true;
        }
        ("CLRLoader", _) => {
            // AppDomain, Assembly, Module Load/Unload
            handled = true;
        }
        _ => {}
    }

    if !handled && coreclr_context.unknown_event_markers {
        let text = event_properties_to_string(s, parser, None);
        let name = context.intern_profile_string(s.name().split_once('/').unwrap().1);
        let description = context.intern_profile_string(&text);
        let marker_handle = context.add_thread_instant_marker(
            timestamp_raw,
            tid,
            OtherClrMarker(name, description),
        );

        coreclr_context.set_last_event_for_thread(tid, marker_handle);
    }
}

#[derive(Debug, Clone)]
pub struct OtherClrMarker(StringHandle, StringHandle);

impl StaticSchemaMarker for OtherClrMarker {
    const UNIQUE_MARKER_TYPE_NAME: &'static str = "OtherClrMarker";

    fn schema() -> MarkerSchema {
        MarkerSchema {
            type_name: Self::UNIQUE_MARKER_TYPE_NAME.into(),
            locations: vec![MarkerLocation::MarkerChart, MarkerLocation::MarkerTable],
            chart_label: Some("{marker.data.name}".into()),
            tooltip_label: Some("{marker.data.name}".into()),
            table_label: Some("{marker.data.name}".into()),
            fields: vec![MarkerFieldSchema {
                key: "name".into(),
                label: "Name".into(),
                format: MarkerFieldFormat::String,
                searchable: true,
            }],
            static_fields: vec![MarkerStaticField {
                label: "Description".into(),
                value: "CoreCLR marker of unknown type.".into(),
            }],
        }
    }

    fn name(&self, _profile: &mut Profile) -> StringHandle {
        self.0
    }

    fn category(&self, _profile: &mut Profile) -> CategoryHandle {
        CategoryHandle::OTHER
    }

    fn string_field_value(&self, _field_index: u32) -> StringHandle {
        self.1
    }

    fn number_field_value(&self, _field_index: u32) -> f64 {
        unreachable!()
    }
}<|MERGE_RESOLUTION|>--- conflicted
+++ resolved
@@ -407,7 +407,6 @@
         coreclr_context.props.event_stacks,
     );
 
-<<<<<<< HEAD
     let pid = s.process_id();
     let tid = s.thread_id();
 
@@ -415,8 +414,6 @@
         return;
     }
 
-=======
->>>>>>> 987db3ca
     let timestamp_raw = s.timestamp() as u64;
 
     let mut name_parts = s.name().splitn(3, '/');
@@ -563,17 +560,11 @@
             handled = true;
         }
         ("GarbageCollection", gc_event) => {
-<<<<<<< HEAD
             // if we're not in the range, or if the thread isn't recorded (because --main-thread-only)
-            if !is_in_time_range || !context.has_thread(tid) {
+            if !is_in_time_range || !context.has_thread_at_time(tid, timestamp_raw) {
                 return;
             }
 
-=======
-            if !is_in_time_range {
-                return;
-            }
->>>>>>> 987db3ca
             match gc_event {
                 "GCSampledObjectAllocation" => {
                     if !gc_allocs {
