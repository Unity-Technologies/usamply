--- conflicted
+++ resolved
@@ -19,12 +19,8 @@
     /// library, so that we can potentially provide symbolication info ahead of time.
     /// This is here instead of in `LibraryInfo` because we don't want to serialize it,
     /// and because it's currently a hack.
-<<<<<<< HEAD
-    all_libs_seen_rvas: Vec<Option<BTreeSet<u32>>>,
-=======
     /// Indexed by GlobalLibIndex.0, i.e. a parallel array to `used_libs`.
     used_libs_seen_rvas: Vec<BTreeSet<u32>>,
->>>>>>> ad20068a
 }
 
 impl GlobalLibTable {
@@ -34,11 +30,7 @@
             used_libs: Vec::new(),
             lib_map: FastHashMap::default(),
             used_lib_map: FastHashMap::default(),
-<<<<<<< HEAD
-            all_libs_seen_rvas: Vec::new(),
-=======
             used_libs_seen_rvas: Vec::new(),
->>>>>>> ad20068a
         }
     }
 
@@ -47,7 +39,6 @@
         *self.lib_map.entry(lib.clone()).or_insert_with(|| {
             let handle = LibraryHandle(all_libs.len());
             all_libs.push(lib);
-            self.all_libs_seen_rvas.push(None);
             handle
         })
     }
@@ -72,13 +63,7 @@
     }
 
     pub fn add_lib_used_rva(&mut self, index: GlobalLibIndex, address: u32) {
-<<<<<<< HEAD
-        let handle = self.used_libs.get(index.0).unwrap();
-        let lib_seen_rvas = self.all_libs_seen_rvas[handle.0].get_or_insert_with(BTreeSet::new);
-        lib_seen_rvas.insert(address);
-=======
         self.used_libs_seen_rvas[index.0].insert(address);
->>>>>>> ad20068a
     }
 
     pub fn lib_used_rva_iter(&self) -> UsedLibraryAddressesIterator {
@@ -108,11 +93,7 @@
 
 /// The handle for a library, obtained from [`Profile::add_lib`](crate::Profile::add_lib).
 #[derive(Debug, Clone, Copy, PartialOrd, Ord, PartialEq, Eq, Hash)]
-<<<<<<< HEAD
-pub struct LibraryHandle(pub(crate) usize);
-=======
 pub struct LibraryHandle(usize);
->>>>>>> ad20068a
 
 pub struct UsedLibraryAddressesIterator<'a> {
     next_used_lib_index: usize,
@@ -120,21 +101,6 @@
 }
 
 impl<'a> Iterator for UsedLibraryAddressesIterator<'a> {
-<<<<<<< HEAD
-    type Item = (&'a LibraryInfo, Option<&'a BTreeSet<u32>>);
-
-    fn next(&mut self) -> Option<Self::Item> {
-        self.global_lib_table
-            .used_libs
-            .get(self.next_used_lib_index)
-            .map(|lib| {
-                self.next_used_lib_index += 1;
-                (
-                    &self.global_lib_table.all_libs[lib.0],
-                    self.global_lib_table.all_libs_seen_rvas[lib.0].as_ref(),
-                )
-            })
-=======
     type Item = (&'a LibraryInfo, &'a BTreeSet<u32>);
 
     fn next(&mut self) -> Option<Self::Item> {
@@ -149,6 +115,5 @@
         self.next_used_lib_index += 1;
 
         Some((info, rvas))
->>>>>>> ad20068a
     }
 }